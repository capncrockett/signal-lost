import React, { ReactNode } from 'react';
<<<<<<< HEAD
import GameStateProvider from './GameStateContext';
import SignalStateProvider from './SignalStateContext';
import EventProvider from './EventContext';
import ProgressProvider from './ProgressContext';
import AudioProvider from './AudioContext';
import GameStateIntegration from '../components/system/GameStateIntegration';
=======
import { GameStateProvider } from './GameStateContext';
import { SignalStateProvider } from './SignalStateContext';
import { EventProvider } from './EventContext';
import { ProgressProvider } from './ProgressContext';
import { AudioProvider } from './AudioContext';
import { TriggerProvider } from './TriggerContext';
import TriggerSystem from '../components/system/TriggerSystem';

// Make sure all providers are properly exported
>>>>>>> 8a67930d

interface CombinedGameProviderProps {
  children: ReactNode;
  persistState?: boolean;
<<<<<<< HEAD
  enableGameStateIntegration?: boolean;
  autoSaveInterval?: number;
=======
  triggerConfigUrl?: string;
>>>>>>> 8a67930d
}

/**
 * Combined provider that wraps all game-related context providers
 * This ensures proper nesting and data flow between contexts
 */
export const CombinedGameProvider: React.FC<CombinedGameProviderProps> = ({
  children,
  persistState = true,
<<<<<<< HEAD
  enableGameStateIntegration = true,
  autoSaveInterval = 5 * 60 * 1000, // 5 minutes
=======
  triggerConfigUrl = '/assets/config/triggers.json',
>>>>>>> 8a67930d
}) => {
  return (
    <GameStateProvider persistState={persistState}>
      <SignalStateProvider persistState={persistState}>
        <EventProvider persistState={persistState}>
          <ProgressProvider persistState={persistState}>
<<<<<<< HEAD
            <AudioProvider>
              {enableGameStateIntegration && (
                <GameStateIntegration
                  triggerUrls={['/assets/narrative/events.json']}
                  autoSaveInterval={autoSaveInterval}
                />
              )}
              {children}
            </AudioProvider>
=======
            <TriggerProvider persistState={persistState}>
              <AudioProvider>
                <TriggerSystem triggerConfigUrl={triggerConfigUrl}>{children}</TriggerSystem>
              </AudioProvider>
            </TriggerProvider>
>>>>>>> 8a67930d
          </ProgressProvider>
        </EventProvider>
      </SignalStateProvider>
    </GameStateProvider>
  );
};

export default CombinedGameProvider;<|MERGE_RESOLUTION|>--- conflicted
+++ resolved
@@ -1,32 +1,19 @@
 import React, { ReactNode } from 'react';
-<<<<<<< HEAD
 import GameStateProvider from './GameStateContext';
 import SignalStateProvider from './SignalStateContext';
 import EventProvider from './EventContext';
 import ProgressProvider from './ProgressContext';
 import AudioProvider from './AudioContext';
-import GameStateIntegration from '../components/system/GameStateIntegration';
-=======
-import { GameStateProvider } from './GameStateContext';
-import { SignalStateProvider } from './SignalStateContext';
-import { EventProvider } from './EventContext';
-import { ProgressProvider } from './ProgressContext';
-import { AudioProvider } from './AudioContext';
 import { TriggerProvider } from './TriggerContext';
 import TriggerSystem from '../components/system/TriggerSystem';
-
-// Make sure all providers are properly exported
->>>>>>> 8a67930d
+import GameStateIntegration from '../components/system/GameStateIntegration';
 
 interface CombinedGameProviderProps {
   children: ReactNode;
   persistState?: boolean;
-<<<<<<< HEAD
   enableGameStateIntegration?: boolean;
   autoSaveInterval?: number;
-=======
   triggerConfigUrl?: string;
->>>>>>> 8a67930d
 }
 
 /**
@@ -36,35 +23,26 @@
 export const CombinedGameProvider: React.FC<CombinedGameProviderProps> = ({
   children,
   persistState = true,
-<<<<<<< HEAD
   enableGameStateIntegration = true,
   autoSaveInterval = 5 * 60 * 1000, // 5 minutes
-=======
   triggerConfigUrl = '/assets/config/triggers.json',
->>>>>>> 8a67930d
 }) => {
   return (
     <GameStateProvider persistState={persistState}>
       <SignalStateProvider persistState={persistState}>
         <EventProvider persistState={persistState}>
           <ProgressProvider persistState={persistState}>
-<<<<<<< HEAD
-            <AudioProvider>
-              {enableGameStateIntegration && (
-                <GameStateIntegration
-                  triggerUrls={['/assets/narrative/events.json']}
-                  autoSaveInterval={autoSaveInterval}
-                />
-              )}
-              {children}
-            </AudioProvider>
-=======
             <TriggerProvider persistState={persistState}>
               <AudioProvider>
+                {enableGameStateIntegration && (
+                  <GameStateIntegration
+                    triggerUrls={['/assets/narrative/events.json']}
+                    autoSaveInterval={autoSaveInterval}
+                  />
+                )}
                 <TriggerSystem triggerConfigUrl={triggerConfigUrl}>{children}</TriggerSystem>
               </AudioProvider>
             </TriggerProvider>
->>>>>>> 8a67930d
           </ProgressProvider>
         </EventProvider>
       </SignalStateProvider>
