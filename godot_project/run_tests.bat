@echo off
REM This script runs all tests for the Signal Lost Godot project
REM It tries to find Godot in common installation locations

echo Running tests for Signal Lost Godot project...

REM Set the Godot executable path
set "GODOT_EXECUTABLE=C:\Godot_v4.4.1-stable_mono_win64\Godot_v4.4.1-stable_mono_win64\Godot_v4.4.1-stable_mono_win64_console.exe"

REM Check if Godot executable exists
if not exist "%GODOT_EXECUTABLE%" (
    echo Error: Godot executable not found at %GODOT_EXECUTABLE%
    echo Please install Godot or update the script with the correct path.
    exit /b 1
)
echo Using Godot executable: %GODOT_EXECUTABLE%

REM Get the directory of this script
set "DIR=%~dp0"

echo Project path: %DIR%

REM Check if GUT is installed
if not exist "%DIR%addons\gut" (
    echo GUT is not installed. Installing...
    call "%DIR%install_gut.bat"
)

<<<<<<< HEAD
REM Run the C# test runner script
cd "%DIR%"
"%GODOT_EXECUTABLE%" --path "." --headless --script "tests/TestRunner.cs" -- --skip-classes="IntegrationTests,RadioTunerTests,PixelInventoryUITests,PixelMapInterfaceTests,QuestSystemTests"
=======
REM Run the test runner script
cd "%DIR%"
"%GODOT_EXECUTABLE%" --script "tests/test_runner.gd"
>>>>>>> 2adaee7b

REM Get the exit code
set EXIT_CODE=%ERRORLEVEL%

if %EXIT_CODE% equ 0 (
    echo All tests passed!
) else (
    echo Some tests failed. See above for details.
)

exit /b %EXIT_CODE%<|MERGE_RESOLUTION|>--- conflicted
+++ resolved
@@ -26,15 +26,9 @@
     call "%DIR%install_gut.bat"
 )
 
-<<<<<<< HEAD
-REM Run the C# test runner script
-cd "%DIR%"
-"%GODOT_EXECUTABLE%" --path "." --headless --script "tests/TestRunner.cs" -- --skip-classes="IntegrationTests,RadioTunerTests,PixelInventoryUITests,PixelMapInterfaceTests,QuestSystemTests"
-=======
 REM Run the test runner script
 cd "%DIR%"
 "%GODOT_EXECUTABLE%" --script "tests/test_runner.gd"
->>>>>>> 2adaee7b
 
 REM Get the exit code
 set EXIT_CODE=%ERRORLEVEL%
