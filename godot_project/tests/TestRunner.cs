--- conflicted
+++ resolved
@@ -31,12 +31,9 @@
         private int _currentMethodIndex = 0;
         private object _currentTestInstance;
 
-<<<<<<< HEAD
         // Command line arguments
         private List<string> _skipClasses = new List<string>();
 
-=======
->>>>>>> 2adaee7b
         public override void _Initialize()
         {
             GD.Print("Starting C# test runner...");
@@ -91,7 +88,6 @@
                 Quit(_failedTests > 0 ? 1 : 0);
                 return;
             }
-<<<<<<< HEAD
 
             _currentClassIndex = classIndex;
             var testClass = _testClasses[classIndex];
@@ -109,25 +105,6 @@
             _currentClassMethods = FindTestMethods(testClass);
             GD.Print($"Found {_currentClassMethods.Count} test methods");
 
-=======
-
-            _currentClassIndex = classIndex;
-            var testClass = _testClasses[classIndex];
-
-            GD.Print($"\nRunning tests in {testClass.Name}");
-
-            // Create an instance of the test class
-            _currentTestInstance = Activator.CreateInstance(testClass);
-            if (_currentTestInstance is Node node)
-            {
-                GetRoot().AddChild(node);
-            }
-
-            // Find all test methods
-            _currentClassMethods = FindTestMethods(testClass);
-            GD.Print($"Found {_currentClassMethods.Count} test methods");
-
->>>>>>> 2adaee7b
             // Start running methods
             _currentMethodIndex = 0;
             if (_currentClassMethods.Count > 0)
@@ -152,7 +129,6 @@
 
             GD.Print($"\nRunning test: {method.Name}");
             _totalTests++;
-<<<<<<< HEAD
 
             try
             {
@@ -166,6 +142,9 @@
                         beforeMethod.Invoke(testInstance, null);
                     }
                 }
+            }
+            return true; // Continue processing
+        }
 
                 // Call the test method
                 method.Invoke(_currentTestInstance, null);
@@ -181,26 +160,6 @@
                     }
                 }
 
-=======
-
-            try
-            {
-                // Call Before method
-                if (_currentTestInstance is Test testInstance)
-                {
-                    testInstance.Before();
-                }
-
-                // Call the test method
-                method.Invoke(_currentTestInstance, null);
-
-                // Call After method
-                if (_currentTestInstance is Test testInstance2)
-                {
-                    testInstance2.After();
-                }
-
->>>>>>> 2adaee7b
                 GD.Print($"Test {method.Name} PASSED");
                 _passedTests++;
             }
@@ -214,7 +173,6 @@
                 // Try to call After method even if the test failed
                 try
                 {
-<<<<<<< HEAD
                     if (_currentTestInstance is GUT.Test testInstance)
                     {
                         // Call After method using reflection since it might not be available
@@ -273,74 +231,16 @@
                         afterMethod.Invoke(testInstance, null);
                     }
                 }
-=======
-                    if (_currentTestInstance is Test testInstance)
-                    {
-                        testInstance.After();
-                    }
-                }
-                catch (Exception afterEx)
-                {
-                    GD.PrintErr($"Error in After method: {afterEx.Message}");
-                }
-            }
-            finally
-            {
-                // Test is done, stop timeout tracking
-                _testRunning = false;
-
-                // Move to next test method or class
-                if (!_timeoutOccurred) // Only continue if we didn't timeout
-                {
-                    ContinueToNextTest();
-                }
-            }
-        }
-
-        private void ContinueToNextTest()
-        {
-            _currentMethodIndex++;
-            if (_currentMethodIndex < _currentClassMethods.Count)
-            {
-                // Run the next method
-                RunTestMethod(_currentClassMethods[_currentMethodIndex]);
-            }
-            else
-            {
-                // All methods in this class have been run, move to next class
-                CleanupTestClass();
-                StartTestClass(_currentClassIndex + 1);
-            }
-        }
-
-        private void ContinueAfterTimeout()
-        {
-            // Clean up the current test instance if needed
-            if (_currentTestInstance is Test testInstance)
-            {
-                try
-                {
-                    testInstance.After();
-                }
->>>>>>> 2adaee7b
                 catch (Exception ex)
                 {
                     GD.PrintErr($"Error in After method after timeout: {ex.Message}");
                 }
             }
-<<<<<<< HEAD
 
             // Continue to the next test
             ContinueToNextTest();
         }
 
-=======
-
-            // Continue to the next test
-            ContinueToNextTest();
-        }
-
->>>>>>> 2adaee7b
         private void CleanupTestClass()
         {
             // Clean up the test instance
@@ -408,7 +308,6 @@
 
             foreach (var type in assembly.GetTypes())
             {
-<<<<<<< HEAD
                 // Skip classes in the skip list
                 if (_skipClasses.Contains(type.Name))
                 {
@@ -417,20 +316,11 @@
 
                 // Check for TestClass attribute
                 if (type.GetCustomAttribute<Microsoft.VisualStudio.TestTools.UnitTesting.TestClassAttribute>() != null)
-=======
-                // Check for TestClass attribute
-                if (type.GetCustomAttribute<TestClassAttribute>() != null ||
-                    type.GetCustomAttribute<Microsoft.VisualStudio.TestTools.UnitTesting.TestClassAttribute>() != null)
->>>>>>> 2adaee7b
                 {
                     testClasses.Add(type);
                 }
                 // Also check for class names ending with "Tests"
-<<<<<<< HEAD
                 else if (type.Name.EndsWith("Tests") && type.IsSubclassOf(typeof(GUT.Test)))
-=======
-                else if (type.Name.EndsWith("Tests") && type.IsSubclassOf(typeof(Test)))
->>>>>>> 2adaee7b
                 {
                     testClasses.Add(type);
                 }
@@ -446,12 +336,7 @@
             foreach (var method in testClass.GetMethods())
             {
                 // Check for Test attribute
-<<<<<<< HEAD
                 if (method.GetCustomAttribute<Microsoft.VisualStudio.TestTools.UnitTesting.TestMethodAttribute>() != null)
-=======
-                if (method.GetCustomAttribute<TestAttribute>() != null ||
-                    method.GetCustomAttribute<Microsoft.VisualStudio.TestTools.UnitTesting.TestMethodAttribute>() != null)
->>>>>>> 2adaee7b
                 {
                     testMethods.Add(method);
                 }
