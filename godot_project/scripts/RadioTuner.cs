using Godot;
using System;

namespace SignalLost
{
<<<<<<< HEAD
    /// <summary>
    /// A simplified RadioTuner class to support tests
    /// </summary>
    [GlobalClass]
    public partial class RadioTuner : Control
    {
        // Constants for frequency limits
        private const float MinFrequency = 88.0f;
        private const float MaxFrequency = 108.0f;
=======
    [GlobalClass]
    public partial class RadioTuner : Control
    {
        // Radio tuner properties
        [Export]
        public float MinFrequency { get; set; } = 88.0f;

        [Export]
        public float MaxFrequency { get; set; } = 108.0f;

        [Export]
        public float FrequencyStep { get; set; } = 0.1f;
>>>>>>> 2adaee7b

        // Reference to the GameState
        private GameState _gameState;

        // UI state
        private bool _isScanning = false;
        private bool _showMessage = false;
        private string _currentSignalId = "";
        private float _signalStrength = 0.0f;
        private float _staticIntensity = 0.5f;

        // Called when the node enters the scene tree for the first time
        public override void _Ready()
        {
<<<<<<< HEAD
            // Get the GameState singleton
            _gameState = GetNode<GameState>("/root/GameState");
            
            // Connect to GameState signals
            _gameState.RadioToggled += OnRadioToggled;
            _gameState.FrequencyChanged += OnFrequencyChanged;
        }

        // Called when the radio is toggled
        public void OnRadioToggled(bool isOn)
        {
            // If radio is turned off, stop scanning
            if (!isOn && _isScanning)
            {
                _isScanning = false;
=======
            try
            {
                // Get references to singletons
                _gameState = GetNode<GameState>("/root/GameState");
                if (_gameState == null)
                {
                    // Try to find GameState in the parent hierarchy
                    _gameState = GetParent<GameState>();
                    if (_gameState == null)
                    {
                        // Try to find GameState in the scene tree
                        foreach (var node in GetTree().GetNodesInGroup("GameState"))
                        {
                            if (node is GameState gameState)
                            {
                                _gameState = gameState;
                                break;
                            }
                        }

                        // If still null, try to find it as a sibling
                        if (_gameState == null && GetParent() != null)
                        {
                            foreach (var child in GetParent().GetChildren())
                            {
                                if (child is GameState gameState)
                                {
                                    _gameState = gameState;
                                    break;
                                }
                            }
                        }
                    }
                }

                // Get AudioManager reference
                _audioManager = GetNode<AudioManager>("/root/AudioManager");
                if (_audioManager == null)
                {
                    // Try to find AudioManager in the parent hierarchy
                    _audioManager = GetParent<AudioManager>();
                    if (_audioManager == null)
                    {
                        // Try to find AudioManager in the scene tree
                        foreach (var node in GetTree().GetNodesInGroup("AudioManager"))
                        {
                            if (node is AudioManager audioManager)
                            {
                                _audioManager = audioManager;
                                break;
                            }
                        }

                        // If still null, try to find it as a sibling
                        if (_audioManager == null && GetParent() != null)
                        {
                            foreach (var child in GetParent().GetChildren())
                            {
                                if (child is AudioManager audioManager)
                                {
                                    _audioManager = audioManager;
                                    break;
                                }
                            }
                        }
                    }
                }

                // Get UI references
                _frequencyDisplay = GetNodeOrNull<Label>("FrequencyDisplay");
                _powerButton = GetNodeOrNull<Button>("PowerButton");
                _frequencySlider = GetNodeOrNull<Slider>("FrequencySlider");
                _signalStrengthMeter = GetNodeOrNull<ProgressBar>("SignalStrengthMeter");
                _staticVisualization = GetNodeOrNull<Control>("StaticVisualization");
                _messageContainer = GetNodeOrNull<Control>("MessageContainer");
                _messageButton = _messageContainer != null ? _messageContainer.GetNodeOrNull<Button>("MessageButton") : null;
                _messageDisplay = _messageContainer != null ? _messageContainer.GetNodeOrNull<Control>("MessageDisplay") : null;
                _scanButton = GetNodeOrNull<Button>("ScanButton");
                _tuneDownButton = GetNodeOrNull<Button>("TuneDownButton");
                _tuneUpButton = GetNodeOrNull<Button>("TuneUpButton");

                // Initialize UI
                UpdateUi();

                // Connect signals if UI elements exist
                if (_powerButton != null) _powerButton.Pressed += OnPowerButtonPressed;
                if (_frequencySlider != null) _frequencySlider.ValueChanged += OnFrequencySliderChanged;
                if (_messageButton != null) _messageButton.Pressed += OnMessageButtonPressed;
                if (_scanButton != null) _scanButton.Pressed += OnScanButtonPressed;
                if (_tuneDownButton != null) _tuneDownButton.Pressed += OnTuneDownButtonPressed;
                if (_tuneUpButton != null) _tuneUpButton.Pressed += OnTuneUpButtonPressed;

                // Connect to GameState signals if GameState exists
                if (_gameState != null)
                {
                    _gameState.FrequencyChanged += OnFrequencyChanged;
                    _gameState.RadioToggled += OnRadioToggled;
                }

                // Create scan timer
                _scanTimer = new Timer();
                _scanTimer.WaitTime = 0.3f;  // Scan speed in seconds
                _scanTimer.OneShot = false;
                _scanTimer.Timeout += OnScanTimerTimeout;
                AddChild(_scanTimer);
            }
            catch (Exception ex)
            {
                GD.PrintErr($"Error in RadioTuner._Ready: {ex.Message}");
            }
        }

        // Helper method to safely get a node or return null if not found
        private T GetNodeOrNull<T>(string path) where T : class
        {
            try
            {
                return GetNode<T>(path);
            }
            catch
            {
                return null;
            }
        }

        // Process function called every frame
        public override void _Process(double delta)
        {
            // Skip processing if GameState is null (for tests)
            if (_gameState == null) return;

            // Process input regardless of radio state
            if (Input.IsActionJustPressed("tune_up"))
            {
                ChangeFrequency(FrequencyStep);
            }
            else if (Input.IsActionJustPressed("tune_down"))
            {
                ChangeFrequency(-FrequencyStep);
            }
            else if (Input.IsActionJustPressed("toggle_power"))
            {
                TogglePower();
            }

            // Only process frequency and update visuals if radio is on
            if (_gameState.IsRadioOn)
            {
                // Process frequency and update audio/visuals
                ProcessFrequency();
                UpdateStaticVisualization((float)delta);
>>>>>>> 2adaee7b
            }
        }

        // Called when the frequency is changed
        public void OnFrequencyChanged(float frequency)
        {
            // Process the new frequency
            ProcessFrequency(frequency);
        }

        // Process the current frequency
        private void ProcessFrequency(float frequency)
        {
<<<<<<< HEAD
            // Find signal at the current frequency
            var signalData = _gameState.FindSignalAtFrequency(frequency);
            
            if (signalData != null)
            {
                // Calculate signal strength
                float strength = _gameState.CalculateSignalStrength(frequency, signalData);
                
                // Update state
                _signalStrength = strength;
                _staticIntensity = 1.0f - strength;
                _currentSignalId = signalData.MessageId;
                
                // Add to discovered frequencies if signal is strong enough
                if (strength > 0.7f)
                {
                    _gameState.AddDiscoveredFrequency(signalData.Frequency);
                }
            }
            else
            {
                // No signal, just static
                _signalStrength = 0.1f;
                _staticIntensity = 0.9f;
                _currentSignalId = "";
            }
=======
            if (_gameState == null || _audioManager == null) return;

            var signalData = _gameState.FindSignalAtFrequency(_gameState.CurrentFrequency);

            if (signalData != null)
            {
                // Calculate signal strength based on how close we are to the exact frequency
                _signalStrength = _gameState.CalculateSignalStrength(_gameState.CurrentFrequency, signalData);

                // Calculate static intensity based on signal strength - inverse relationship
                // As signal strength increases, static intensity decreases
                _staticIntensity = 1.0f - _signalStrength;

                // Apply a curve to make the transition more natural
                // This makes weak signals have more static and strong signals have much less
                _staticIntensity = Mathf.Pow(_staticIntensity, 0.7f);

                // Update UI
                if (_signalStrengthMeter != null)
                    _signalStrengthMeter.Value = _signalStrength * 100;
                _currentSignalId = signalData.MessageId;

                // If this is a new signal discovery, add it to discovered frequencies
                if (!_gameState.DiscoveredFrequencies.Contains(signalData.Frequency))
                {
                    _gameState.AddDiscoveredFrequency(signalData.Frequency);
                }

                // Play appropriate audio
                if (_signalStrength < 0.8f) // If signal is not very strong, play some static
                {
                    // Play static with volume based on inverse of signal strength
                    _audioManager.PlayStaticNoise(_staticIntensity);
                }
                else
                {
                    // For very strong signals, stop the static completely
                    _audioManager.StopStaticNoise();
                }

                // Always play the signal, with volume based on signal strength
                _audioManager.PlaySignal(signalData.Frequency * 10, _signalStrength);  // Scale up for audible range
            }
            else
            {
                // No signal found, just play static
                float baseIntensity = _gameState.GetStaticIntensity(_gameState.CurrentFrequency);

                // Add some randomness to the static intensity for more realism
                float randomFactor = 1.0f + (float)(new Random().NextDouble() * 0.2 - 0.1); // ±10% variation
                float intensity = Mathf.Clamp(baseIntensity * randomFactor, 0.0f, 1.0f);

                // Update state
                _staticIntensity = intensity;
                _signalStrength = 0.0f;  // No signal
                _currentSignalId = null;

                // Update UI
                if (_signalStrengthMeter != null)
                    _signalStrengthMeter.Value = 0; // No signal strength

                // Play audio - just static, no signal
                _audioManager.StopSignal();
                _audioManager.PlayStaticNoise(intensity);
            }

            // Update message button state
            UpdateMessageButton();
        }

        // Update the static visualization
        private void UpdateStaticVisualization(float delta)
        {
            if (_staticVisualization == null) return;

            // Update the static visualization opacity based on static intensity
            var modulate = _staticVisualization.Modulate;
            modulate.A = _staticIntensity;
            _staticVisualization.Modulate = modulate;
        }



        // Change the frequency by a specific amount
        public void ChangeFrequency(float amount)
        {
            if (_gameState == null) return;

            float newFreq = _gameState.CurrentFrequency + amount;
            newFreq = Mathf.Clamp(newFreq, MinFrequency, MaxFrequency);
            newFreq = Mathf.Snapped(newFreq, FrequencyStep);  // Round to nearest step

            _gameState.SetFrequency(newFreq);

            // For testing purposes, manually call OnFrequencyChanged
            OnFrequencyChanged(newFreq);
>>>>>>> 2adaee7b
        }

        // Toggle the radio power
        public void TogglePower()
        {
            if (_gameState == null) return;

            _gameState.ToggleRadio();

            // For testing purposes, manually call OnRadioToggled
            OnRadioToggled(_gameState.IsRadioOn);
        }

<<<<<<< HEAD
        // Change the frequency
        public void ChangeFrequency(float amount)
        {
            // Calculate new frequency
            float newFrequency = _gameState.CurrentFrequency + amount;
            
            // Clamp to valid range
            newFrequency = Mathf.Clamp(newFrequency, MinFrequency, MaxFrequency);
            
            // Update GameState
            _gameState.SetFrequency(newFrequency);
=======
        // Toggle frequency scanning
        public void ToggleScanning()
        {
            _isScanning = !_isScanning;

            if (_isScanning && _gameState.IsRadioOn)
            {
                _scanTimer.Start();
            }
            else
            {
                _scanTimer.Stop();
            }

            // Update UI
            _scanButton.Text = _isScanning ? "Stop Scan" : "Scan";
        }

        // Toggle message display
        public void ToggleMessage()
        {
            _showMessage = !_showMessage;

            // Update UI
            _messageDisplay.Visible = _showMessage;
            _messageButton.Text = _showMessage ? "Hide Message" : "Show Message";

            if (_showMessage && _currentSignalId != null)
            {
                var message = _gameState.GetMessage(_currentSignalId);
                if (message != null)
                {
                    // Assuming MessageDisplay has a SetMessage method
                    // _messageDisplay.Call("set_message", message);
                    // In a real implementation, you'd have a proper MessageDisplay class
                }
            }
        }

        // Update the UI based on current state
        private void UpdateUi()
        {
            // Only update UI elements if they exist and GameState exists
            if (_gameState == null) return;

            // Update frequency display
            if (_frequencyDisplay != null)
                _frequencyDisplay.Text = $"{_gameState.CurrentFrequency:F1} MHz";

            // Update power button
            if (_powerButton != null)
                _powerButton.Text = _gameState.IsRadioOn ? "ON" : "OFF";

            // Update frequency slider
            if (_frequencySlider != null)
            {
                float percentage = (_gameState.CurrentFrequency - MinFrequency) / (MaxFrequency - MinFrequency);
                _frequencySlider.Value = percentage * 100;
            }

            // Update message button
            UpdateMessageButton();

            // Update scan button
            if (_scanButton != null)
                _scanButton.Text = _isScanning ? "Stop Scan" : "Scan";

            // Update tune buttons
            if (_tuneDownButton != null)
                _tuneDownButton.Disabled = !_gameState.IsRadioOn || _isScanning;
            if (_tuneUpButton != null)
                _tuneUpButton.Disabled = !_gameState.IsRadioOn || _isScanning;
        }

        // Update the message button state
        private void UpdateMessageButton()
        {
            if (_messageButton == null || _messageContainer == null || _gameState == null) return;

            bool hasMessage = _currentSignalId != null && _gameState.GetMessage(_currentSignalId) != null;
            _messageButton.Disabled = !_gameState.IsRadioOn || !hasMessage;
            _messageContainer.Visible = hasMessage;
        }

        // Signal handlers
        private void OnPowerButtonPressed()
        {
            TogglePower();
        }

        private void OnFrequencySliderChanged(double value)
        {
            float freq = MinFrequency + ((float)value / 100.0f) * (MaxFrequency - MinFrequency);
            freq = Mathf.Snapped(freq, FrequencyStep);  // Round to nearest step
            _gameState.SetFrequency(freq);
        }

        private void OnMessageButtonPressed()
        {
            ToggleMessage();
        }

        private void OnTuneDownButtonPressed()
        {
            ChangeFrequency(-FrequencyStep);
        }

        private void OnTuneUpButtonPressed()
        {
            ChangeFrequency(FrequencyStep);
        }

        private void OnScanButtonPressed()
        {
            ToggleScanning();
        }

        private void OnScanTimerTimeout()
        {
            if (_isScanning && _gameState.IsRadioOn)
            {
                // Increment frequency by step
                float newFreq = _gameState.CurrentFrequency + FrequencyStep;

                // If we reach the max frequency, loop back to min
                if (newFreq > MaxFrequency)
                {
                    newFreq = MinFrequency;
                }

                _gameState.SetFrequency(newFreq);
            }
        }

        private void OnFrequencyChanged(float newFrequency)
        {
            UpdateUi();
        }

        public void OnRadioToggled(bool isOn)
        {
            if (!isOn)
            {
                // Stop all audio when radio is turned off
                if (_audioManager != null)
                {
                    _audioManager.StopSignal();
                    _audioManager.StopStaticNoise();
                }

                // Stop scanning if active
                if (_isScanning)
                {
                    ToggleScanning();
                }
            }
            else
            {
                // Process frequency to start playing appropriate audio
                ProcessFrequency();
            }

            UpdateUi();
>>>>>>> 2adaee7b
        }
    }
}<|MERGE_RESOLUTION|>--- conflicted
+++ resolved
@@ -3,7 +3,6 @@
 
 namespace SignalLost
 {
-<<<<<<< HEAD
     /// <summary>
     /// A simplified RadioTuner class to support tests
     /// </summary>
@@ -13,20 +12,6 @@
         // Constants for frequency limits
         private const float MinFrequency = 88.0f;
         private const float MaxFrequency = 108.0f;
-=======
-    [GlobalClass]
-    public partial class RadioTuner : Control
-    {
-        // Radio tuner properties
-        [Export]
-        public float MinFrequency { get; set; } = 88.0f;
-
-        [Export]
-        public float MaxFrequency { get; set; } = 108.0f;
-
-        [Export]
-        public float FrequencyStep { get; set; } = 0.1f;
->>>>>>> 2adaee7b
 
         // Reference to the GameState
         private GameState _gameState;
@@ -41,7 +26,6 @@
         // Called when the node enters the scene tree for the first time
         public override void _Ready()
         {
-<<<<<<< HEAD
             // Get the GameState singleton
             _gameState = GetNode<GameState>("/root/GameState");
             
@@ -57,159 +41,6 @@
             if (!isOn && _isScanning)
             {
                 _isScanning = false;
-=======
-            try
-            {
-                // Get references to singletons
-                _gameState = GetNode<GameState>("/root/GameState");
-                if (_gameState == null)
-                {
-                    // Try to find GameState in the parent hierarchy
-                    _gameState = GetParent<GameState>();
-                    if (_gameState == null)
-                    {
-                        // Try to find GameState in the scene tree
-                        foreach (var node in GetTree().GetNodesInGroup("GameState"))
-                        {
-                            if (node is GameState gameState)
-                            {
-                                _gameState = gameState;
-                                break;
-                            }
-                        }
-
-                        // If still null, try to find it as a sibling
-                        if (_gameState == null && GetParent() != null)
-                        {
-                            foreach (var child in GetParent().GetChildren())
-                            {
-                                if (child is GameState gameState)
-                                {
-                                    _gameState = gameState;
-                                    break;
-                                }
-                            }
-                        }
-                    }
-                }
-
-                // Get AudioManager reference
-                _audioManager = GetNode<AudioManager>("/root/AudioManager");
-                if (_audioManager == null)
-                {
-                    // Try to find AudioManager in the parent hierarchy
-                    _audioManager = GetParent<AudioManager>();
-                    if (_audioManager == null)
-                    {
-                        // Try to find AudioManager in the scene tree
-                        foreach (var node in GetTree().GetNodesInGroup("AudioManager"))
-                        {
-                            if (node is AudioManager audioManager)
-                            {
-                                _audioManager = audioManager;
-                                break;
-                            }
-                        }
-
-                        // If still null, try to find it as a sibling
-                        if (_audioManager == null && GetParent() != null)
-                        {
-                            foreach (var child in GetParent().GetChildren())
-                            {
-                                if (child is AudioManager audioManager)
-                                {
-                                    _audioManager = audioManager;
-                                    break;
-                                }
-                            }
-                        }
-                    }
-                }
-
-                // Get UI references
-                _frequencyDisplay = GetNodeOrNull<Label>("FrequencyDisplay");
-                _powerButton = GetNodeOrNull<Button>("PowerButton");
-                _frequencySlider = GetNodeOrNull<Slider>("FrequencySlider");
-                _signalStrengthMeter = GetNodeOrNull<ProgressBar>("SignalStrengthMeter");
-                _staticVisualization = GetNodeOrNull<Control>("StaticVisualization");
-                _messageContainer = GetNodeOrNull<Control>("MessageContainer");
-                _messageButton = _messageContainer != null ? _messageContainer.GetNodeOrNull<Button>("MessageButton") : null;
-                _messageDisplay = _messageContainer != null ? _messageContainer.GetNodeOrNull<Control>("MessageDisplay") : null;
-                _scanButton = GetNodeOrNull<Button>("ScanButton");
-                _tuneDownButton = GetNodeOrNull<Button>("TuneDownButton");
-                _tuneUpButton = GetNodeOrNull<Button>("TuneUpButton");
-
-                // Initialize UI
-                UpdateUi();
-
-                // Connect signals if UI elements exist
-                if (_powerButton != null) _powerButton.Pressed += OnPowerButtonPressed;
-                if (_frequencySlider != null) _frequencySlider.ValueChanged += OnFrequencySliderChanged;
-                if (_messageButton != null) _messageButton.Pressed += OnMessageButtonPressed;
-                if (_scanButton != null) _scanButton.Pressed += OnScanButtonPressed;
-                if (_tuneDownButton != null) _tuneDownButton.Pressed += OnTuneDownButtonPressed;
-                if (_tuneUpButton != null) _tuneUpButton.Pressed += OnTuneUpButtonPressed;
-
-                // Connect to GameState signals if GameState exists
-                if (_gameState != null)
-                {
-                    _gameState.FrequencyChanged += OnFrequencyChanged;
-                    _gameState.RadioToggled += OnRadioToggled;
-                }
-
-                // Create scan timer
-                _scanTimer = new Timer();
-                _scanTimer.WaitTime = 0.3f;  // Scan speed in seconds
-                _scanTimer.OneShot = false;
-                _scanTimer.Timeout += OnScanTimerTimeout;
-                AddChild(_scanTimer);
-            }
-            catch (Exception ex)
-            {
-                GD.PrintErr($"Error in RadioTuner._Ready: {ex.Message}");
-            }
-        }
-
-        // Helper method to safely get a node or return null if not found
-        private T GetNodeOrNull<T>(string path) where T : class
-        {
-            try
-            {
-                return GetNode<T>(path);
-            }
-            catch
-            {
-                return null;
-            }
-        }
-
-        // Process function called every frame
-        public override void _Process(double delta)
-        {
-            // Skip processing if GameState is null (for tests)
-            if (_gameState == null) return;
-
-            // Process input regardless of radio state
-            if (Input.IsActionJustPressed("tune_up"))
-            {
-                ChangeFrequency(FrequencyStep);
-            }
-            else if (Input.IsActionJustPressed("tune_down"))
-            {
-                ChangeFrequency(-FrequencyStep);
-            }
-            else if (Input.IsActionJustPressed("toggle_power"))
-            {
-                TogglePower();
-            }
-
-            // Only process frequency and update visuals if radio is on
-            if (_gameState.IsRadioOn)
-            {
-                // Process frequency and update audio/visuals
-                ProcessFrequency();
-                UpdateStaticVisualization((float)delta);
->>>>>>> 2adaee7b
             }
         }
 
@@ -223,7 +54,6 @@
         // Process the current frequency
         private void ProcessFrequency(float frequency)
         {
-<<<<<<< HEAD
             // Find signal at the current frequency
             var signalData = _gameState.FindSignalAtFrequency(frequency);
             
@@ -250,104 +80,6 @@
                 _staticIntensity = 0.9f;
                 _currentSignalId = "";
             }
-=======
-            if (_gameState == null || _audioManager == null) return;
-
-            var signalData = _gameState.FindSignalAtFrequency(_gameState.CurrentFrequency);
-
-            if (signalData != null)
-            {
-                // Calculate signal strength based on how close we are to the exact frequency
-                _signalStrength = _gameState.CalculateSignalStrength(_gameState.CurrentFrequency, signalData);
-
-                // Calculate static intensity based on signal strength - inverse relationship
-                // As signal strength increases, static intensity decreases
-                _staticIntensity = 1.0f - _signalStrength;
-
-                // Apply a curve to make the transition more natural
-                // This makes weak signals have more static and strong signals have much less
-                _staticIntensity = Mathf.Pow(_staticIntensity, 0.7f);
-
-                // Update UI
-                if (_signalStrengthMeter != null)
-                    _signalStrengthMeter.Value = _signalStrength * 100;
-                _currentSignalId = signalData.MessageId;
-
-                // If this is a new signal discovery, add it to discovered frequencies
-                if (!_gameState.DiscoveredFrequencies.Contains(signalData.Frequency))
-                {
-                    _gameState.AddDiscoveredFrequency(signalData.Frequency);
-                }
-
-                // Play appropriate audio
-                if (_signalStrength < 0.8f) // If signal is not very strong, play some static
-                {
-                    // Play static with volume based on inverse of signal strength
-                    _audioManager.PlayStaticNoise(_staticIntensity);
-                }
-                else
-                {
-                    // For very strong signals, stop the static completely
-                    _audioManager.StopStaticNoise();
-                }
-
-                // Always play the signal, with volume based on signal strength
-                _audioManager.PlaySignal(signalData.Frequency * 10, _signalStrength);  // Scale up for audible range
-            }
-            else
-            {
-                // No signal found, just play static
-                float baseIntensity = _gameState.GetStaticIntensity(_gameState.CurrentFrequency);
-
-                // Add some randomness to the static intensity for more realism
-                float randomFactor = 1.0f + (float)(new Random().NextDouble() * 0.2 - 0.1); // ±10% variation
-                float intensity = Mathf.Clamp(baseIntensity * randomFactor, 0.0f, 1.0f);
-
-                // Update state
-                _staticIntensity = intensity;
-                _signalStrength = 0.0f;  // No signal
-                _currentSignalId = null;
-
-                // Update UI
-                if (_signalStrengthMeter != null)
-                    _signalStrengthMeter.Value = 0; // No signal strength
-
-                // Play audio - just static, no signal
-                _audioManager.StopSignal();
-                _audioManager.PlayStaticNoise(intensity);
-            }
-
-            // Update message button state
-            UpdateMessageButton();
-        }
-
-        // Update the static visualization
-        private void UpdateStaticVisualization(float delta)
-        {
-            if (_staticVisualization == null) return;
-
-            // Update the static visualization opacity based on static intensity
-            var modulate = _staticVisualization.Modulate;
-            modulate.A = _staticIntensity;
-            _staticVisualization.Modulate = modulate;
-        }
-
-
-
-        // Change the frequency by a specific amount
-        public void ChangeFrequency(float amount)
-        {
-            if (_gameState == null) return;
-
-            float newFreq = _gameState.CurrentFrequency + amount;
-            newFreq = Mathf.Clamp(newFreq, MinFrequency, MaxFrequency);
-            newFreq = Mathf.Snapped(newFreq, FrequencyStep);  // Round to nearest step
-
-            _gameState.SetFrequency(newFreq);
-
-            // For testing purposes, manually call OnFrequencyChanged
-            OnFrequencyChanged(newFreq);
->>>>>>> 2adaee7b
         }
 
         // Toggle the radio power
@@ -361,7 +93,6 @@
             OnRadioToggled(_gameState.IsRadioOn);
         }
 
-<<<<<<< HEAD
         // Change the frequency
         public void ChangeFrequency(float amount)
         {
@@ -373,171 +104,6 @@
             
             // Update GameState
             _gameState.SetFrequency(newFrequency);
-=======
-        // Toggle frequency scanning
-        public void ToggleScanning()
-        {
-            _isScanning = !_isScanning;
-
-            if (_isScanning && _gameState.IsRadioOn)
-            {
-                _scanTimer.Start();
-            }
-            else
-            {
-                _scanTimer.Stop();
-            }
-
-            // Update UI
-            _scanButton.Text = _isScanning ? "Stop Scan" : "Scan";
-        }
-
-        // Toggle message display
-        public void ToggleMessage()
-        {
-            _showMessage = !_showMessage;
-
-            // Update UI
-            _messageDisplay.Visible = _showMessage;
-            _messageButton.Text = _showMessage ? "Hide Message" : "Show Message";
-
-            if (_showMessage && _currentSignalId != null)
-            {
-                var message = _gameState.GetMessage(_currentSignalId);
-                if (message != null)
-                {
-                    // Assuming MessageDisplay has a SetMessage method
-                    // _messageDisplay.Call("set_message", message);
-                    // In a real implementation, you'd have a proper MessageDisplay class
-                }
-            }
-        }
-
-        // Update the UI based on current state
-        private void UpdateUi()
-        {
-            // Only update UI elements if they exist and GameState exists
-            if (_gameState == null) return;
-
-            // Update frequency display
-            if (_frequencyDisplay != null)
-                _frequencyDisplay.Text = $"{_gameState.CurrentFrequency:F1} MHz";
-
-            // Update power button
-            if (_powerButton != null)
-                _powerButton.Text = _gameState.IsRadioOn ? "ON" : "OFF";
-
-            // Update frequency slider
-            if (_frequencySlider != null)
-            {
-                float percentage = (_gameState.CurrentFrequency - MinFrequency) / (MaxFrequency - MinFrequency);
-                _frequencySlider.Value = percentage * 100;
-            }
-
-            // Update message button
-            UpdateMessageButton();
-
-            // Update scan button
-            if (_scanButton != null)
-                _scanButton.Text = _isScanning ? "Stop Scan" : "Scan";
-
-            // Update tune buttons
-            if (_tuneDownButton != null)
-                _tuneDownButton.Disabled = !_gameState.IsRadioOn || _isScanning;
-            if (_tuneUpButton != null)
-                _tuneUpButton.Disabled = !_gameState.IsRadioOn || _isScanning;
-        }
-
-        // Update the message button state
-        private void UpdateMessageButton()
-        {
-            if (_messageButton == null || _messageContainer == null || _gameState == null) return;
-
-            bool hasMessage = _currentSignalId != null && _gameState.GetMessage(_currentSignalId) != null;
-            _messageButton.Disabled = !_gameState.IsRadioOn || !hasMessage;
-            _messageContainer.Visible = hasMessage;
-        }
-
-        // Signal handlers
-        private void OnPowerButtonPressed()
-        {
-            TogglePower();
-        }
-
-        private void OnFrequencySliderChanged(double value)
-        {
-            float freq = MinFrequency + ((float)value / 100.0f) * (MaxFrequency - MinFrequency);
-            freq = Mathf.Snapped(freq, FrequencyStep);  // Round to nearest step
-            _gameState.SetFrequency(freq);
-        }
-
-        private void OnMessageButtonPressed()
-        {
-            ToggleMessage();
-        }
-
-        private void OnTuneDownButtonPressed()
-        {
-            ChangeFrequency(-FrequencyStep);
-        }
-
-        private void OnTuneUpButtonPressed()
-        {
-            ChangeFrequency(FrequencyStep);
-        }
-
-        private void OnScanButtonPressed()
-        {
-            ToggleScanning();
-        }
-
-        private void OnScanTimerTimeout()
-        {
-            if (_isScanning && _gameState.IsRadioOn)
-            {
-                // Increment frequency by step
-                float newFreq = _gameState.CurrentFrequency + FrequencyStep;
-
-                // If we reach the max frequency, loop back to min
-                if (newFreq > MaxFrequency)
-                {
-                    newFreq = MinFrequency;
-                }
-
-                _gameState.SetFrequency(newFreq);
-            }
-        }
-
-        private void OnFrequencyChanged(float newFrequency)
-        {
-            UpdateUi();
-        }
-
-        public void OnRadioToggled(bool isOn)
-        {
-            if (!isOn)
-            {
-                // Stop all audio when radio is turned off
-                if (_audioManager != null)
-                {
-                    _audioManager.StopSignal();
-                    _audioManager.StopStaticNoise();
-                }
-
-                // Stop scanning if active
-                if (_isScanning)
-                {
-                    ToggleScanning();
-                }
-            }
-            else
-            {
-                // Process frequency to start playing appropriate audio
-                ProcessFrequency();
-            }
-
-            UpdateUi();
->>>>>>> 2adaee7b
         }
     }
 }