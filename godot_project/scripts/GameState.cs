using Godot;
using System;
using System.Collections.Generic;
using System.Text.Json;

namespace SignalLost
{
    [GlobalClass]
    public partial class GameState : Node
    {
        // Game state variables
        public float CurrentFrequency { get; private set; } = 90.0f;
        public bool IsRadioOn { get; private set; } = false;
        public List<float> DiscoveredFrequencies { get; private set; } = new List<float>();
        public string CurrentLocation { get; set; } = "bunker";
        public List<string> Inventory { get; private set; } = new List<string>();
        public int GameProgress { get; set; } = 0;
        public int StageProgress { get; set; } = 0;

        // Dictionary to store completed milestones
        private HashSet<string> _completedMilestones = new HashSet<string>();

        // Signal data
        public class SignalData
        {
            public string Id { get; set; }
            public float Frequency { get; set; }
            public string MessageId { get; set; }
            public bool IsStatic { get; set; }
            public float Bandwidth { get; set; }  // How close you need to be to the frequency to detect it
        }

        public List<SignalData> Signals { get; private set; } = new List<SignalData>
        {
            new SignalData
            {
                Id = "signal_1",
                Frequency = 91.5f,
                MessageId = "msg_001",
                IsStatic = true,
                Bandwidth = 0.3f
            },
            new SignalData
            {
                Id = "signal_2",
                Frequency = 95.7f,
                MessageId = "msg_002",
                IsStatic = false,
                Bandwidth = 0.2f
            },
            new SignalData
            {
                Id = "signal_3",
                Frequency = 103.2f,
                MessageId = "msg_003",
                IsStatic = true,
                Bandwidth = 0.4f
            }
        };

        // Messages data
        public class MessageData
        {
            public string Title { get; set; }
            public string Content { get; set; }
            public bool Decoded { get; set; }
        }

        public Dictionary<string, MessageData> Messages { get; private set; } = new Dictionary<string, MessageData>
        {
            ["msg_001"] = new MessageData
            {
                Title = "Emergency Broadcast",
                Content = "This is an emergency broadcast. All citizens must evacuate to designated shelters immediately.",
                Decoded = false
            },
            ["msg_002"] = new MessageData
            {
                Title = "Military Communication",
                Content = "Alpha team, proceed to sector 7. Bravo team, hold position. Await further instructions.",
                Decoded = false
            },
            ["msg_003"] = new MessageData
            {
                Title = "Survivor Message",
                Content = "If anyone can hear this, we're at the old factory. We have supplies and shelter. Please respond.",
                Decoded = false
            }
        };

        // Signal functions
        public SignalData FindSignalAtFrequency(float freq)
        {
            foreach (var signalData in Signals)
            {
                float distance = Math.Abs(freq - signalData.Frequency);
                if (distance <= signalData.Bandwidth)
                {
                    return signalData;
                }
            }
            return null;
        }

        public static float CalculateSignalStrength(float freq, SignalData signalData)
        {
            float distance = Math.Abs(freq - signalData.Frequency);
            float maxDistance = signalData.Bandwidth;

            // Calculate strength based on how close we are to the exact frequency
            // 1.0 = perfect signal, 0.0 = no signal
            if (distance <= maxDistance)
            {
                return 1.0f - (distance / maxDistance);
            }
            else
            {
                return 0.0f;
            }
        }

        public static float GetStaticIntensity(float freq)
        {
            // Generate a static intensity based on the frequency
            // This creates "dead zones" and "noisy areas" on the radio spectrum
            float baseNoise = 0.3f;
            float noiseFactor = Mathf.Sin(freq * 0.5f) * 0.3f + 0.5f;
            return baseNoise + noiseFactor * 0.7f;
        }

        public MessageData GetMessage(string messageId)
        {
            if (Messages.ContainsKey(messageId))
            {
                return Messages[messageId];
            }
            return null;
        }

        public void AddDiscoveredFrequency(float freq)
        {
            if (!DiscoveredFrequencies.Contains(freq))
            {
                DiscoveredFrequencies.Add(freq);
                EmitSignal(SignalName.FrequencyDiscovered, freq);
            }
        }

        /// <summary>
        /// Clears all discovered frequencies.
        /// </summary>
        public void ClearDiscoveredFrequencies()
        {
            DiscoveredFrequencies.Clear();
        }

        // Dictionary to store discovered signals
        private Dictionary<string, float> _discoveredSignals = new Dictionary<string, float>();
<<<<<<< HEAD

        /// <summary>
        /// Adds a discovered signal to the game state.
        /// </summary>
        /// <param name="signalId">The ID of the discovered signal</param>
        /// <param name="frequency">The frequency of the discovered signal</param>
        public void AddDiscoveredSignal(string signalId, float frequency)
        {
            if (!_discoveredSignals.ContainsKey(signalId))
            {
                _discoveredSignals[signalId] = frequency;
                AddDiscoveredFrequency(frequency);
                EmitSignal(SignalName.SignalDiscovered, signalId, frequency);
                GD.Print($"Signal discovered: {signalId} at {frequency} MHz");
            }
        }

        /// <summary>
=======

        // Set of objects that have been interacted with
        private HashSet<string> _interactedObjects = new HashSet<string>();

        /// <summary>
        /// Adds a discovered signal to the game state.
        /// </summary>
        /// <param name="signalId">The ID of the discovered signal</param>
        /// <param name="frequency">The frequency of the discovered signal</param>
        public void AddDiscoveredSignal(string signalId, float frequency)
        {
            if (!_discoveredSignals.ContainsKey(signalId))
            {
                _discoveredSignals[signalId] = frequency;
                AddDiscoveredFrequency(frequency);
                EmitSignal(SignalName.SignalDiscovered, signalId, frequency);
                GD.Print($"Signal discovered: {signalId} at {frequency} MHz");
            }
        }

        /// <summary>
>>>>>>> a0761ab0
        /// Checks if a signal has been discovered.
        /// </summary>
        /// <param name="signalId">The ID of the signal to check</param>
        /// <returns>True if the signal has been discovered, false otherwise</returns>
        public bool IsSignalDiscovered(string signalId)
        {
            return _discoveredSignals.ContainsKey(signalId);
        }

        /// <summary>
        /// Gets all discovered signals.
        /// </summary>
        /// <returns>A dictionary of discovered signals (ID -> frequency)</returns>
        public Dictionary<string, float> GetDiscoveredSignals()
        {
            return _discoveredSignals;
        }

        /// <summary>
        /// Clears all discovered signals.
        /// </summary>
        public void ClearDiscoveredSignals()
        {
            _discoveredSignals.Clear();
        }
<<<<<<< HEAD
=======

        /// <summary>
        /// Sets an object as having been interacted with.
        /// </summary>
        /// <param name="objectId">The ID of the object</param>
        public void SetObjectInteractedWith(string objectId)
        {
            if (!_interactedObjects.Contains(objectId))
            {
                _interactedObjects.Add(objectId);
                GD.Print($"Object interacted with: {objectId}");
            }
        }

        /// <summary>
        /// Checks if an object has been interacted with.
        /// </summary>
        /// <param name="objectId">The ID of the object to check</param>
        /// <returns>True if the object has been interacted with, false otherwise</returns>
        public bool IsObjectInteractedWith(string objectId)
        {
            return _interactedObjects.Contains(objectId);
        }

        /// <summary>
        /// Gets all objects that have been interacted with.
        /// </summary>
        /// <returns>A set of object IDs</returns>
        public HashSet<string> GetInteractedObjects()
        {
            return _interactedObjects;
        }

        /// <summary>
        /// Clears all interacted objects.
        /// </summary>
        public void ClearInteractedObjects()
        {
            _interactedObjects.Clear();
        }
>>>>>>> a0761ab0

        /// <summary>
        /// Sets the game progress.
        /// </summary>
        /// <param name="progress">The new progress value</param>
        public void SetGameProgress(int progress)
        {
            GameProgress = progress;
        }

        /// <summary>
        /// Checks progression triggers based on the current game state.
        /// </summary>
        public void CheckProgressionTriggers()
        {
<<<<<<< HEAD
            // This method will be called when significant events occur
            // (discovering signals, locations, completing quests, etc.)
            // It should check if any progression triggers have been met

            // For now, just log that we're checking triggers
            GD.Print("Checking progression triggers...");

            // In a real implementation, this would check various conditions
            // and potentially advance the game progression

            // Example:
            // var progressionManager = GetNode<GameProgressionManager>("/root/GameProgressionManager");
            // if (progressionManager != null)
            // {
            //     progressionManager.CheckProgressionRequirements();
            // }
=======
            // Get the game progression system
            var progressionSystem = GetNode<SignalLost.Progression.GameProgressionSystem>("/root/GameProgressionSystem");

            if (progressionSystem == null)
            {
                GD.PrintErr("GameState: GameProgressionSystem not found");
                return;
            }

            // Check for progression triggers based on the current state
            // This is just an example - in a real implementation, we would check various conditions

            // Check if we have discovered enough signals to progress
            if (_discoveredSignals.Count >= 3 && progressionSystem.GetCurrentStage() == SignalLost.Progression.GameProgressionSystem.GameStage.Exploration)
            {
                progressionSystem.IncrementProgress(10);
            }

            // Check if we have enough items to progress
            if (Inventory.Count >= 5 && progressionSystem.GetCurrentStage() == SignalLost.Progression.GameProgressionSystem.GameStage.Discovery)
            {
                progressionSystem.IncrementProgress(10);
            }
        }

        /// <summary>
        /// Sets a milestone as completed.
        /// </summary>
        /// <param name="milestoneId">The ID of the milestone</param>
        public void SetMilestoneCompleted(string milestoneId)
        {
            _completedMilestones.Add(milestoneId);
        }

        /// <summary>
        /// Checks if a milestone is completed.
        /// </summary>
        /// <param name="milestoneId">The ID of the milestone</param>
        /// <returns>True if the milestone is completed, false otherwise</returns>
        public bool IsMilestoneCompleted(string milestoneId)
        {
            return _completedMilestones.Contains(milestoneId);
        }

        /// <summary>
        /// Gets all completed milestones.
        /// </summary>
        /// <returns>A set of completed milestone IDs</returns>
        public HashSet<string> GetCompletedMilestones()
        {
            return _completedMilestones;
        }

        /// <summary>
        /// Clears all completed milestones.
        /// </summary>
        public void ClearCompletedMilestones()
        {
            _completedMilestones.Clear();
>>>>>>> a0761ab0
        }

        // Signals (Godot's events, not radio signals)
        [Signal]
        public delegate void FrequencyChangedEventHandler(float newFrequency);

        [Signal]
        public delegate void RadioToggledEventHandler(bool isOn);

        [Signal]
        public delegate void FrequencyDiscoveredEventHandler(float frequency);

        [Signal]
        public delegate void MessageDecodedEventHandler(string messageId);

        [Signal]
        public delegate void LocationChangedEventHandler(string locationId);

        [Signal]
        public delegate void InventoryChangedEventHandler();

        [Signal]
        public delegate void SignalDiscoveredEventHandler(string signalId, float frequency);

        // Functions to modify state
        public void SetFrequency(float freq)
        {
            CurrentFrequency = Mathf.Clamp(freq, 88.0f, 108.0f);
            EmitSignal(SignalName.FrequencyChanged, CurrentFrequency);
        }

        public void ToggleRadio()
        {
            IsRadioOn = !IsRadioOn;
            EmitSignal(SignalName.RadioToggled, IsRadioOn);
        }

        public bool DecodeMessage(string messageId)
        {
            if (Messages.ContainsKey(messageId) && !Messages[messageId].Decoded)
            {
                Messages[messageId].Decoded = true;
                EmitSignal(SignalName.MessageDecoded, messageId);
                return true;
            }
            return false;
        }

        public void SetCurrentLocation(string locationId)
        {
            if (CurrentLocation != locationId)
            {
                CurrentLocation = locationId;
                EmitSignal(SignalName.LocationChanged, locationId);
            }
        }

        // Inventory management functions
        public void AddToInventory(string itemId)
        {
            Inventory.Add(itemId);
            EmitSignal(SignalName.InventoryChanged);
        }

        public void RemoveFromInventory(string itemId)
        {
            Inventory.Remove(itemId);
            EmitSignal(SignalName.InventoryChanged);
        }

        public void ClearInventory()
        {
            Inventory.Clear();
            EmitSignal(SignalName.InventoryChanged);
        }

        public bool HasItem(string itemId)
        {
            return Inventory.Contains(itemId);
        }

        // Initialize the game state
        public void Initialize()
        {
            // Initialize game state variables
            CurrentFrequency = 90.0f;
            IsRadioOn = false;
            DiscoveredFrequencies.Clear();
            CurrentLocation = "bunker";
            Inventory.Clear();
            GameProgress = 0;
            _discoveredSignals.Clear();
            _interactedObjects.Clear();
            _completedMilestones.Clear();

            GD.Print("GameState: Initialized");
        }

        // Start a new game
        public void NewGame()
        {
            // Initialize game state
            Initialize();

            // Add initial items to inventory
            Inventory.Add("flashlight");

            GD.Print("GameState: New game started");
        }

        // Save and load functions
        public bool SaveGame()
        {
            // Use the SaveManager instead
            var saveManager = GetNode<SaveManager>("/root/SaveManager");
            if (saveManager != null)
            {
                return saveManager.SaveGame();
            }

            // Fallback to legacy saving if SaveManager is not available
            var saveData = new Dictionary<string, object>
            {
                ["current_frequency"] = CurrentFrequency,
                ["is_radio_on"] = IsRadioOn,
                ["discovered_frequencies"] = DiscoveredFrequencies,
                ["current_location"] = CurrentLocation,
                ["inventory"] = Inventory,
                ["game_progress"] = GameProgress,
                ["stage_progress"] = StageProgress,
                ["completed_milestones"] = _completedMilestones,
                ["messages"] = Messages,
                ["discovered_signals"] = _discoveredSignals,
                ["interacted_objects"] = _interactedObjects
            };

            string jsonString = JsonSerializer.Serialize(saveData);

            using var saveFile = FileAccess.Open("user://savegame.save", FileAccess.ModeFlags.Write);
            if (saveFile == null)
            {
                return false;
            }

            saveFile.StoreLine(jsonString);
            return true;
        }

        public bool LoadGame()
        {
            // Use the SaveManager instead
            var saveManager = GetNode<SaveManager>("/root/SaveManager");
            if (saveManager != null)
            {
                return saveManager.LoadGame();
            }

            // Fallback to legacy loading if SaveManager is not available
            if (!FileAccess.FileExists("user://savegame.save"))
            {
                return false;
            }

            using var saveFile = FileAccess.Open("user://savegame.save", FileAccess.ModeFlags.Read);
            if (saveFile == null)
            {
                return false;
            }

            string jsonString = saveFile.GetLine();
            var saveData = JsonSerializer.Deserialize<Dictionary<string, object>>(jsonString);

            CurrentFrequency = Convert.ToSingle(saveData["current_frequency"]);
            IsRadioOn = Convert.ToBoolean(saveData["is_radio_on"]);
            DiscoveredFrequencies = JsonSerializer.Deserialize<List<float>>(saveData["discovered_frequencies"].ToString());
            CurrentLocation = saveData["current_location"].ToString();
            Inventory = JsonSerializer.Deserialize<List<string>>(saveData["inventory"].ToString());
            GameProgress = Convert.ToInt32(saveData["game_progress"]);

            // Load stage progress if it exists
            if (saveData.ContainsKey("stage_progress"))
            {
                StageProgress = Convert.ToInt32(saveData["stage_progress"]);
            }

            // Load completed milestones if they exist
            if (saveData.ContainsKey("completed_milestones"))
            {
                _completedMilestones = JsonSerializer.Deserialize<HashSet<string>>(saveData["completed_milestones"].ToString());
            }

            Messages = JsonSerializer.Deserialize<Dictionary<string, MessageData>>(saveData["messages"].ToString());

            // Load discovered signals if they exist
            if (saveData.ContainsKey("discovered_signals"))
            {
                _discoveredSignals = JsonSerializer.Deserialize<Dictionary<string, float>>(saveData["discovered_signals"].ToString());
            }

            // Load interacted objects if they exist
            if (saveData.ContainsKey("interacted_objects"))
            {
                _interactedObjects = JsonSerializer.Deserialize<HashSet<string>>(saveData["interacted_objects"].ToString());
            }

            return true;
        }
    }
}<|MERGE_RESOLUTION|>--- conflicted
+++ resolved
@@ -156,7 +156,9 @@
 
         // Dictionary to store discovered signals
         private Dictionary<string, float> _discoveredSignals = new Dictionary<string, float>();
-<<<<<<< HEAD
+
+        // Set of objects that have been interacted with
+        private HashSet<string> _interactedObjects = new HashSet<string>();
 
         /// <summary>
         /// Adds a discovered signal to the game state.
@@ -175,29 +177,6 @@
         }
 
         /// <summary>
-=======
-
-        // Set of objects that have been interacted with
-        private HashSet<string> _interactedObjects = new HashSet<string>();
-
-        /// <summary>
-        /// Adds a discovered signal to the game state.
-        /// </summary>
-        /// <param name="signalId">The ID of the discovered signal</param>
-        /// <param name="frequency">The frequency of the discovered signal</param>
-        public void AddDiscoveredSignal(string signalId, float frequency)
-        {
-            if (!_discoveredSignals.ContainsKey(signalId))
-            {
-                _discoveredSignals[signalId] = frequency;
-                AddDiscoveredFrequency(frequency);
-                EmitSignal(SignalName.SignalDiscovered, signalId, frequency);
-                GD.Print($"Signal discovered: {signalId} at {frequency} MHz");
-            }
-        }
-
-        /// <summary>
->>>>>>> a0761ab0
         /// Checks if a signal has been discovered.
         /// </summary>
         /// <param name="signalId">The ID of the signal to check</param>
@@ -223,8 +202,6 @@
         {
             _discoveredSignals.Clear();
         }
-<<<<<<< HEAD
-=======
 
         /// <summary>
         /// Sets an object as having been interacted with.
@@ -265,7 +242,6 @@
         {
             _interactedObjects.Clear();
         }
->>>>>>> a0761ab0
 
         /// <summary>
         /// Sets the game progress.
@@ -281,24 +257,6 @@
         /// </summary>
         public void CheckProgressionTriggers()
         {
-<<<<<<< HEAD
-            // This method will be called when significant events occur
-            // (discovering signals, locations, completing quests, etc.)
-            // It should check if any progression triggers have been met
-
-            // For now, just log that we're checking triggers
-            GD.Print("Checking progression triggers...");
-
-            // In a real implementation, this would check various conditions
-            // and potentially advance the game progression
-
-            // Example:
-            // var progressionManager = GetNode<GameProgressionManager>("/root/GameProgressionManager");
-            // if (progressionManager != null)
-            // {
-            //     progressionManager.CheckProgressionRequirements();
-            // }
-=======
             // Get the game progression system
             var progressionSystem = GetNode<SignalLost.Progression.GameProgressionSystem>("/root/GameProgressionSystem");
 
@@ -358,7 +316,6 @@
         public void ClearCompletedMilestones()
         {
             _completedMilestones.Clear();
->>>>>>> a0761ab0
         }
 
         // Signals (Godot's events, not radio signals)
