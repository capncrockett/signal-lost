using Godot;
using System;
using System.Collections.Generic;
using System.Text.Json;

namespace SignalLost
{
    [GlobalClass]
    public partial class GameState : Node
    {
        // Game state variables
        public float CurrentFrequency { get; private set; } = 90.0f;
        public bool IsRadioOn { get; private set; } = false;
        public List<float> DiscoveredFrequencies { get; private set; } = new List<float>();
        public string CurrentLocation { get; set; } = "bunker";
        public List<string> Inventory { get; private set; } = new List<string>();
        public int GameProgress { get; set; } = 0;
        public int StageProgress { get; set; } = 0;

        // Dictionary to store completed milestones
        private HashSet<string> _completedMilestones = new HashSet<string>();

        // Signal data
        public class SignalData
        {
            public string Id { get; set; }
            public float Frequency { get; set; }
            public string MessageId { get; set; }
            public bool IsStatic { get; set; }
            public float Bandwidth { get; set; }  // How close you need to be to the frequency to detect it
        }

        public List<SignalData> Signals { get; private set; } = new List<SignalData>
        {
            new SignalData
            {
                Id = "signal_1",
                Frequency = 91.5f,
                MessageId = "msg_001",
                IsStatic = true,
                Bandwidth = 0.3f
            },
            new SignalData
            {
                Id = "signal_2",
                Frequency = 95.7f,
                MessageId = "msg_002",
                IsStatic = false,
                Bandwidth = 0.2f
            },
            new SignalData
            {
                Id = "signal_3",
                Frequency = 103.2f,
                MessageId = "msg_003",
                IsStatic = true,
                Bandwidth = 0.4f
            }
        };

        // Messages data
        public class MessageData
        {
            public string Title { get; set; }
            public string Content { get; set; }
            public bool Decoded { get; set; }
        }

        public Dictionary<string, MessageData> Messages { get; private set; } = new Dictionary<string, MessageData>
        {
            ["msg_001"] = new MessageData
            {
                Title = "Emergency Broadcast",
                Content = "This is an emergency broadcast. All citizens must evacuate to designated shelters immediately.",
                Decoded = false
            },
            ["msg_002"] = new MessageData
            {
                Title = "Military Communication",
                Content = "Alpha team, proceed to sector 7. Bravo team, hold position. Await further instructions.",
                Decoded = false
            },
            ["msg_003"] = new MessageData
            {
                Title = "Survivor Message",
                Content = "If anyone can hear this, we're at the old factory. We have supplies and shelter. Please respond.",
                Decoded = false
            }
        };

        // Signal functions
        public SignalData FindSignalAtFrequency(float freq)
        {
            foreach (var signalData in Signals)
            {
                float distance = Math.Abs(freq - signalData.Frequency);
                if (distance <= signalData.Bandwidth)
                {
                    return signalData;
                }
            }
            return null;
        }

        public static float CalculateSignalStrength(float freq, SignalData signalData)
        {
            float distance = Math.Abs(freq - signalData.Frequency);
            float maxDistance = signalData.Bandwidth;

            // Calculate strength based on how close we are to the exact frequency
            // 1.0 = perfect signal, 0.0 = no signal
            if (distance <= maxDistance)
            {
                return 1.0f - (distance / maxDistance);
            }
            else
            {
                return 0.0f;
            }
        }

        public static float GetStaticIntensity(float freq)
        {
            // Generate a static intensity based on the frequency
            // This creates "dead zones" and "noisy areas" on the radio spectrum
            float baseNoise = 0.3f;
            float noiseFactor = Mathf.Sin(freq * 0.5f) * 0.3f + 0.5f;
            return baseNoise + noiseFactor * 0.7f;
        }

        public MessageData GetMessage(string messageId)
        {
            if (Messages.ContainsKey(messageId))
            {
                return Messages[messageId];
            }
            return null;
        }

        public void AddDiscoveredFrequency(float freq)
        {
            if (!DiscoveredFrequencies.Contains(freq))
            {
                DiscoveredFrequencies.Add(freq);
                EmitSignal(SignalName.FrequencyDiscovered, freq);
            }
        }

        /// <summary>
        /// Clears all discovered frequencies.
        /// </summary>
        public void ClearDiscoveredFrequencies()
        {
            DiscoveredFrequencies.Clear();
        }

        // Dictionary to store discovered signals
        private Dictionary<string, float> _discoveredSignals = new Dictionary<string, float>();

        // Set of objects that have been interacted with
        private HashSet<string> _interactedObjects = new HashSet<string>();

        /// <summary>
        /// Adds a discovered signal to the game state.
        /// </summary>
        /// <param name="signalId">The ID of the discovered signal</param>
        /// <param name="frequency">The frequency of the discovered signal</param>
        public void AddDiscoveredSignal(string signalId, float frequency)
        {
            if (!_discoveredSignals.ContainsKey(signalId))
            {
                _discoveredSignals[signalId] = frequency;
                AddDiscoveredFrequency(frequency);
                EmitSignal(SignalName.SignalDiscovered, signalId, frequency);
                GD.Print($"Signal discovered: {signalId} at {frequency} MHz");
            }
        }

        /// <summary>
        /// Checks if a signal has been discovered.
        /// </summary>
        /// <param name="signalId">The ID of the signal to check</param>
        /// <returns>True if the signal has been discovered, false otherwise</returns>
        public bool IsSignalDiscovered(string signalId)
        {
            return _discoveredSignals.ContainsKey(signalId);
        }

        /// <summary>
        /// Gets all discovered signals.
        /// </summary>
        /// <returns>A dictionary of discovered signals (ID -> frequency)</returns>
        public Dictionary<string, float> GetDiscoveredSignals()
        {
            return _discoveredSignals;
        }

        /// <summary>
        /// Clears all discovered signals.
        /// </summary>
        public void ClearDiscoveredSignals()
        {
            _discoveredSignals.Clear();
        }

        /// <summary>
        /// Sets an object as having been interacted with.
        /// </summary>
        /// <param name="objectId">The ID of the object</param>
        public void SetObjectInteractedWith(string objectId)
        {
            if (!_interactedObjects.Contains(objectId))
            {
                _interactedObjects.Add(objectId);
                GD.Print($"Object interacted with: {objectId}");
            }
        }

        /// <summary>
        /// Checks if an object has been interacted with.
        /// </summary>
        /// <param name="objectId">The ID of the object to check</param>
        /// <returns>True if the object has been interacted with, false otherwise</returns>
        public bool IsObjectInteractedWith(string objectId)
        {
            return _interactedObjects.Contains(objectId);
        }

        /// <summary>
        /// Gets all objects that have been interacted with.
        /// </summary>
        /// <returns>A set of object IDs</returns>
        public HashSet<string> GetInteractedObjects()
        {
            return _interactedObjects;
        }

        /// <summary>
        /// Clears all interacted objects.
        /// </summary>
        public void ClearInteractedObjects()
        {
            _interactedObjects.Clear();
        }

        /// <summary>
        /// Sets the game progress.
        /// </summary>
        /// <param name="progress">The new progress value</param>
        public void SetGameProgress(int progress)
        {
            GameProgress = progress;
        }

        /// <summary>
        /// Checks progression triggers based on the current game state.
        /// </summary>
        public void CheckProgressionTriggers()
        {
            // Get the game progression system
            var progressionSystem = GetNode<SignalLost.Progression.GameProgressionSystem>("/root/GameProgressionSystem");

            if (progressionSystem == null)
            {
                GD.PrintErr("GameState: GameProgressionSystem not found");
                return;
            }

            // Check for progression triggers based on the current state
            // This is just an example - in a real implementation, we would check various conditions

            // Check if we have discovered enough signals to progress
            if (_discoveredSignals.Count >= 3 && progressionSystem.GetCurrentStage() == SignalLost.Progression.GameProgressionSystem.GameStage.Exploration)
            {
                progressionSystem.IncrementProgress(10);
            }

            // Check if we have enough items to progress
            if (Inventory.Count >= 5 && progressionSystem.GetCurrentStage() == SignalLost.Progression.GameProgressionSystem.GameStage.Discovery)
            {
                progressionSystem.IncrementProgress(10);
            }
        }

        /// <summary>
        /// Sets a milestone as completed.
        /// </summary>
        /// <param name="milestoneId">The ID of the milestone</param>
        public void SetMilestoneCompleted(string milestoneId)
        {
            _completedMilestones.Add(milestoneId);
        }

        /// <summary>
        /// Checks if a milestone is completed.
        /// </summary>
        /// <param name="milestoneId">The ID of the milestone</param>
        /// <returns>True if the milestone is completed, false otherwise</returns>
        public bool IsMilestoneCompleted(string milestoneId)
        {
            return _completedMilestones.Contains(milestoneId);
        }

        /// <summary>
        /// Gets all completed milestones.
        /// </summary>
        /// <returns>A set of completed milestone IDs</returns>
        public HashSet<string> GetCompletedMilestones()
        {
            return _completedMilestones;
        }

        /// <summary>
        /// Clears all completed milestones.
        /// </summary>
        public void ClearCompletedMilestones()
        {
            _completedMilestones.Clear();
        }

        // Signals (Godot's events, not radio signals)
        [Signal]
        public delegate void FrequencyChangedEventHandler(float newFrequency);

        [Signal]
        public delegate void RadioToggledEventHandler(bool isOn);

        [Signal]
        public delegate void FrequencyDiscoveredEventHandler(float frequency);

        [Signal]
        public delegate void MessageDecodedEventHandler(string messageId);

        [Signal]
        public delegate void LocationChangedEventHandler(string locationId);

        [Signal]
        public delegate void InventoryChangedEventHandler();

        [Signal]
        public delegate void SignalDiscoveredEventHandler(string signalId, float frequency);

        // Functions to modify state
        public void SetFrequency(float freq)
        {
            CurrentFrequency = Mathf.Clamp(freq, 88.0f, 108.0f);
            EmitSignal(SignalName.FrequencyChanged, CurrentFrequency);
        }

        public void ToggleRadio()
        {
            IsRadioOn = !IsRadioOn;
            EmitSignal(SignalName.RadioToggled, IsRadioOn);
        }

        public bool DecodeMessage(string messageId)
        {
            if (Messages.ContainsKey(messageId) && !Messages[messageId].Decoded)
            {
                Messages[messageId].Decoded = true;
                EmitSignal(SignalName.MessageDecoded, messageId);
                return true;
            }
            return false;
        }

        public void SetCurrentLocation(string locationId)
        {
            if (CurrentLocation != locationId)
            {
                CurrentLocation = locationId;
                EmitSignal(SignalName.LocationChanged, locationId);
            }
        }

        // Inventory management functions
        public void AddToInventory(string itemId)
        {
            Inventory.Add(itemId);
            EmitSignal(SignalName.InventoryChanged);
        }

        public void RemoveFromInventory(string itemId)
        {
            Inventory.Remove(itemId);
            EmitSignal(SignalName.InventoryChanged);
        }

        public void ClearInventory()
        {
            Inventory.Clear();
            EmitSignal(SignalName.InventoryChanged);
        }

        public bool HasItem(string itemId)
        {
            return Inventory.Contains(itemId);
        }

        // Initialize the game state
        public void Initialize()
        {
            // Initialize game state variables
            CurrentFrequency = 90.0f;
            IsRadioOn = false;
            DiscoveredFrequencies.Clear();
            CurrentLocation = "bunker";
            Inventory.Clear();
            GameProgress = 0;
            _discoveredSignals.Clear();
<<<<<<< HEAD
            _interactedObjects.Clear();
=======
>>>>>>> 73a48e94

            GD.Print("GameState: Initialized");
        }

        // Start a new game
        public void NewGame()
        {
            // Initialize game state
            Initialize();

            // Add initial items to inventory
            Inventory.Add("flashlight");

            GD.Print("GameState: New game started");
        }

        // Save and load functions
        public bool SaveGame()
        {
            // Use the SaveManager instead
            var saveManager = GetNode<SaveManager>("/root/SaveManager");
            if (saveManager != null)
            {
                return saveManager.SaveGame();
            }

            // Fallback to legacy saving if SaveManager is not available
            var saveData = new Dictionary<string, object>
            {
                ["current_frequency"] = CurrentFrequency,
                ["is_radio_on"] = IsRadioOn,
                ["discovered_frequencies"] = DiscoveredFrequencies,
                ["current_location"] = CurrentLocation,
                ["inventory"] = Inventory,
                ["game_progress"] = GameProgress,
<<<<<<< HEAD
                ["messages"] = Messages,
                ["discovered_signals"] = _discoveredSignals,
                ["interacted_objects"] = _interactedObjects
=======
                ["stage_progress"] = StageProgress,
                ["completed_milestones"] = _completedMilestones,
                ["messages"] = Messages
>>>>>>> 73a48e94
            };

            string jsonString = JsonSerializer.Serialize(saveData);

            using var saveFile = FileAccess.Open("user://savegame.save", FileAccess.ModeFlags.Write);
            if (saveFile == null)
            {
                return false;
            }

            saveFile.StoreLine(jsonString);
            return true;
        }

        public bool LoadGame()
        {
            // Use the SaveManager instead
            var saveManager = GetNode<SaveManager>("/root/SaveManager");
            if (saveManager != null)
            {
                return saveManager.LoadGame();
            }

            // Fallback to legacy loading if SaveManager is not available
            if (!FileAccess.FileExists("user://savegame.save"))
            {
                return false;
            }

            using var saveFile = FileAccess.Open("user://savegame.save", FileAccess.ModeFlags.Read);
            if (saveFile == null)
            {
                return false;
            }

            string jsonString = saveFile.GetLine();
            var saveData = JsonSerializer.Deserialize<Dictionary<string, object>>(jsonString);

            CurrentFrequency = Convert.ToSingle(saveData["current_frequency"]);
            IsRadioOn = Convert.ToBoolean(saveData["is_radio_on"]);
            DiscoveredFrequencies = JsonSerializer.Deserialize<List<float>>(saveData["discovered_frequencies"].ToString());
            CurrentLocation = saveData["current_location"].ToString();
            Inventory = JsonSerializer.Deserialize<List<string>>(saveData["inventory"].ToString());
            GameProgress = Convert.ToInt32(saveData["game_progress"]);

            // Load stage progress if it exists
            if (saveData.ContainsKey("stage_progress"))
            {
                StageProgress = Convert.ToInt32(saveData["stage_progress"]);
            }

            // Load completed milestones if they exist
            if (saveData.ContainsKey("completed_milestones"))
            {
                _completedMilestones = JsonSerializer.Deserialize<HashSet<string>>(saveData["completed_milestones"].ToString());
            }

            Messages = JsonSerializer.Deserialize<Dictionary<string, MessageData>>(saveData["messages"].ToString());

            // Load discovered signals if they exist
            if (saveData.ContainsKey("discovered_signals"))
            {
                _discoveredSignals = JsonSerializer.Deserialize<Dictionary<string, float>>(saveData["discovered_signals"].ToString());
            }

            // Load interacted objects if they exist
            if (saveData.ContainsKey("interacted_objects"))
            {
                _interactedObjects = JsonSerializer.Deserialize<HashSet<string>>(saveData["interacted_objects"].ToString());
            }

            return true;
        }
    }
}<|MERGE_RESOLUTION|>--- conflicted
+++ resolved
@@ -408,10 +408,8 @@
             Inventory.Clear();
             GameProgress = 0;
             _discoveredSignals.Clear();
-<<<<<<< HEAD
             _interactedObjects.Clear();
-=======
->>>>>>> 73a48e94
+            _completedMilestones.Clear();
 
             GD.Print("GameState: Initialized");
         }
@@ -447,15 +445,11 @@
                 ["current_location"] = CurrentLocation,
                 ["inventory"] = Inventory,
                 ["game_progress"] = GameProgress,
-<<<<<<< HEAD
+                ["stage_progress"] = StageProgress,
+                ["completed_milestones"] = _completedMilestones,
                 ["messages"] = Messages,
                 ["discovered_signals"] = _discoveredSignals,
                 ["interacted_objects"] = _interactedObjects
-=======
-                ["stage_progress"] = StageProgress,
-                ["completed_milestones"] = _completedMilestones,
-                ["messages"] = Messages
->>>>>>> 73a48e94
             };
 
             string jsonString = JsonSerializer.Serialize(saveData);
