--- conflicted
+++ resolved
@@ -1,9 +1,6 @@
 using Godot;
-<<<<<<< HEAD
-=======
 using SignalLost.Utils;
 using System;
->>>>>>> 4bd83d10
 
 namespace SignalLost
 {
